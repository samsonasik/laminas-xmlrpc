<?php

declare(strict_types=1);

namespace LaminasTest\XmlRpc;

use DateTime;
use Laminas\XmlRpc\AbstractValue;
use Laminas\XmlRpc\Exception\InvalidArgumentException;
use Laminas\XmlRpc\Exception\ValueException;
use Laminas\XmlRpc\Generator\GeneratorInterface as Generator;
use Laminas\XmlRpc\Value;
use PHPUnit\Framework\TestCase;
use stdClass;

use function base64_encode;
use function fopen;
use function ini_get;
use function serialize;
use function strtotime;
use function trim;
use function unserialize;
use function var_dump;

use const PHP_INT_MAX;

/**
 * Test case for Value
 *
 * @group      Laminas_XmlRpc
 */
class ValueTest extends TestCase
{
    /** @var string */
    public $xmlRpcDateFormat = 'Ymd\\TH:i:s';

    public function testFactoryAutodetectsBoolean(): void
    {
        foreach ([true, false] as $native) {
            $val = AbstractValue::getXmlRpcValue($native);
            $this->assertXmlRpcType('boolean', $val);
            $this->assertEquals($native, $val->getValue());
        }
    }

<<<<<<< HEAD
    public function testMarshalTrueBooleanFromNative()
=======
    public function testMarshalBooleanFromNative(): void
>>>>>>> a7e1010d
    {
        $native = true;
        $val    = AbstractValue::getXmlRpcValue(
            $native,
            AbstractValue::XMLRPC_TYPE_BOOLEAN
        );

        $this->assertXmlRpcType('boolean', $val);
        $this->assertSame($native, $val->getValue());
        $this->assertTrue($val->getValue());
    }

    public function testMarshalTrueIntBooleanFromNative()
    {
        $native = 1;
        $val    = AbstractValue::getXmlRpcValue(
            $native,
            AbstractValue::XMLRPC_TYPE_BOOLEAN
        );

        $this->assertXmlRpcType('boolean', $val);
        $this->assertSame(true, $val->getValue());
        $this->assertTrue($val->getValue());
    }

    public function testMarshalFalseBooleanFromNative()
    {
        $native = false;
        $val    = AbstractValue::getXmlRpcValue(
            $native,
            AbstractValue::XMLRPC_TYPE_BOOLEAN
        );

        $this->assertXmlRpcType('boolean', $val);
        $this->assertSame($native, $val->getValue());
        $this->assertFalse($val->getValue());
    }

    public function testMarshalFalseIntBooleanFromNative()
    {
        $native = 0;
        $val    = AbstractValue::getXmlRpcValue(
            $native,
            AbstractValue::XMLRPC_TYPE_BOOLEAN
        );

        echo $val->getValue();

        $this->assertXmlRpcType('boolean', $val);
        $this->assertSame(false, $val->getValue());
        $this->assertFalse($val->getValue());
    }

    /**
     * @dataProvider \LaminasTest\XmlRpc\AbstractTestProvider::provideGenerators
     */
    public function testMarshalTrueBooleanFromXmlRpc(Generator $generator)
    {
        AbstractValue::setGenerator($generator);
        $xml = '<value><boolean>true</boolean></value>';
        $val = AbstractValue::getXmlRpcValue(
            $xml,
            AbstractValue::XML_STRING
        );

        $this->assertXmlRpcType('boolean', $val);
        $this->assertEquals('boolean', $val->getType());
        $this->assertSame(true, $val->getValue());
        $this->assertEquals($this->wrapXml($xml), $val->saveXml());
    }

    /**
     * @dataProvider \LaminasTest\XmlRpc\AbstractTestProvider::provideGenerators
     */
    public function testMarshalTrueIntBooleanFromXmlRpc(Generator $generator)
    {
        AbstractValue::setGenerator($generator);
        $xml = '<value><boolean>1</boolean></value>';
        $val = AbstractValue::getXmlRpcValue(
            $xml,
            AbstractValue::XML_STRING
        );

        $this->assertXmlRpcType('boolean', $val);
        $this->assertEquals('boolean', $val->getType());
        $this->assertSame(true, $val->getValue());
        $this->assertEquals($this->wrapXml($xml), $val->saveXml());
    }

<<<<<<< HEAD
    /**
     * @dataProvider \LaminasTest\XmlRpc\AbstractTestProvider::provideGenerators
     */
    public function testMarshalFalseBooleanFromXmlRpc(Generator $generator)
    {
        AbstractValue::setGenerator($generator);
        $xml = '<value><boolean>false</boolean></value>';
        $val = AbstractValue::getXmlRpcValue(
            $xml,
            AbstractValue::XML_STRING
        );

        $this->assertXmlRpcType('boolean', $val);
        $this->assertEquals('boolean', $val->getType());
        $this->assertSame(false, $val->getValue());
        $this->assertEquals($this->wrapXml($xml), $val->saveXml());
    }

    /**
     * @dataProvider \LaminasTest\XmlRpc\AbstractTestProvider::provideGenerators
     */
    public function testMarshalFalseIntBooleanFromXmlRpc(Generator $generator)
    {
        AbstractValue::setGenerator($generator);
        $xml = '<value><boolean>0</boolean></value>';
        $val = AbstractValue::getXmlRpcValue(
            $xml,
            AbstractValue::XML_STRING
        );

        $this->assertXmlRpcType('boolean', $val);
        $this->assertEquals('boolean', $val->getType());
        $this->assertSame(false, $val->getValue());
        $this->assertEquals($this->wrapXml($xml), $val->saveXml());
    }

    public function testFactoryAutodetectsInteger()
=======
    public function testFactoryAutodetectsInteger(): void
>>>>>>> a7e1010d
    {
        $val = AbstractValue::getXmlRpcValue(1);
        $this->assertXmlRpcType('integer', $val);
    }

    public function testMarshalIntegerFromNative(): void
    {
        $native = 1;
        $types  = [
            AbstractValue::XMLRPC_TYPE_I4,
            AbstractValue::XMLRPC_TYPE_INTEGER,
        ];

        foreach ($types as $type) {
            $val = AbstractValue::getXmlRpcValue($native, $type);
            $this->assertXmlRpcType('integer', $val);
            $this->assertSame($native, $val->getValue());
        }
    }

    /**
     * @dataProvider \LaminasTest\XmlRpc\AbstractTestProvider::provideGenerators
     */
    public function testMarshalIntegerFromXmlRpc(Generator $generator)
    {
        AbstractValue::setGenerator($generator);

        $native = 1;
        $xmls   = [
            "<value><int>$native</int></value>",
            "<value><i4>$native</i4></value>",
        ];

        foreach ($xmls as $xml) {
            $val = AbstractValue::getXmlRpcValue(
                $xml,
                AbstractValue::XML_STRING
            );
            $this->assertXmlRpcType('integer', $val);
            $this->assertEquals('int', $val->getType());
            $this->assertSame($native, $val->getValue());
            $this->assertEquals($this->wrapXml($xml), $val->saveXml());
        }
    }

    /**
     * @group Laminas-3310
     */
    public function testMarshalI4FromOverlongNativeThrowsException()
    {
        $this->expectException(ValueException::class);
        $this->expectExceptionMessage('Overlong integer given');
        $x = AbstractValue::getXmlRpcValue(PHP_INT_MAX + 5000, AbstractValue::XMLRPC_TYPE_I4);
        var_dump($x);
    }

    /**
     * @group Laminas-3310
     */
    public function testMarshalIntegerFromOverlongNativeThrowsException(): void
    {
        $this->expectException(ValueException::class);
        $this->expectExceptionMessage('Overlong integer given');
        AbstractValue::getXmlRpcValue(PHP_INT_MAX + 5000, AbstractValue::XMLRPC_TYPE_INTEGER);
    }

    public function testFactoryAutodetectsFloat(): void
    {
        $val = AbstractValue::getXmlRpcValue((float) 1);
        $this->assertXmlRpcType('double', $val);
    }

    public function testMarshalDoubleFromNative(): void
    {
        $native = 1.1;
        $val    = AbstractValue::getXmlRpcValue(
            $native,
            AbstractValue::XMLRPC_TYPE_DOUBLE
        );

        $this->assertXmlRpcType('double', $val);
        $this->assertSame($native, $val->getValue());
    }

    /**
     * @dataProvider \LaminasTest\XmlRpc\AbstractTestProvider::provideGenerators
     */
    public function testMarshalDoubleFromXmlRpc(Generator $generator)
    {
        AbstractValue::setGenerator($generator);
        $native = 1.1;
        $xml    = "<value><double>$native</double></value>";
        $val    = AbstractValue::getXmlRpcValue(
            $xml,
            AbstractValue::XML_STRING
        );

        $this->assertXmlRpcType('double', $val);
        $this->assertEquals('double', $val->getType());
        $this->assertSame($native, $val->getValue());
        $this->assertEquals($this->wrapXml($xml), $val->saveXml());
    }

    /**
     * @group Laminas-7712
     * @dataProvider \LaminasTest\XmlRpc\AbstractTestProvider::provideGenerators
     */
    public function testMarshallingDoubleWithHigherPrecisionFromNative(Generator $generator)
    {
        AbstractValue::setGenerator($generator);
        if (ini_get('precision') < 7) {
            $this->markTestSkipped('precision is too low');
        }

        $native = 0.1234567;
        $value  = AbstractValue::getXmlRpcValue($native, AbstractValue::XMLRPC_TYPE_DOUBLE);
        $this->assertXmlRpcType('double', $value);
        $this->assertSame($native, $value->getValue());
        $this->assertSame('<value><double>0.1234567</double></value>', trim($value->saveXml()));
    }

    /**
     * @group Laminas-7712
     * @dataProvider \LaminasTest\XmlRpc\AbstractTestProvider::provideGenerators
     */
    public function testMarshallingDoubleWithHigherPrecisionFromNativeWithTrailingZeros(Generator $generator)
    {
        AbstractValue::setGenerator($generator);
        if (ini_get('precision') < 7) {
            $this->markTestSkipped('precision is too low');
        }
        $native = 0.1;
        $value  = AbstractValue::getXmlRpcValue($native, AbstractValue::XMLRPC_TYPE_DOUBLE);
        $this->assertXmlRpcType('double', $value);
        $this->assertSame($native, $value->getValue());
        $this->assertSame('<value><double>0.1</double></value>', trim($value->saveXml()));
    }

    public function testFactoryAutodetectsString(): void
    {
        $val = AbstractValue::getXmlRpcValue('');
        $this->assertXmlRpcType('string', $val);
    }

    public function testMarshalStringFromNative(): void
    {
        $native = 'foo';
        $val    = AbstractValue::getXmlRpcValue(
            $native,
            AbstractValue::XMLRPC_TYPE_STRING
        );

        $this->assertXmlRpcType('string', $val);
        $this->assertSame($native, $val->getValue());
    }

    public function testFactoryAutodetectsStringAndSetsValueInArray(): void
    {
        $val = AbstractValue::getXmlRpcValue(
            '<value><array><data>'
            . '<value><i4>8</i4></value>'
            . '<value>a</value>'
            . '<value>false</value>'
            . '</data></array></value>',
            AbstractValue::XML_STRING
        );
        $this->assertXmlRpcType('array', $val);
        $a = $val->getValue();
        $this->assertSame(8, $a[0]);
        $this->assertSame('a', $a[1]);
        $this->assertSame('false', $a[2]);
    }

    /**
     * @dataProvider \LaminasTest\XmlRpc\AbstractTestProvider::provideGenerators
     */
    public function testMarshalStringFromXmlRpc(Generator $generator)
    {
        AbstractValue::setGenerator($generator);
        $native = 'foo<>';
        $xml    = "<value><string>foo&lt;&gt;</string></value>";
        $val    = AbstractValue::getXmlRpcValue(
            $xml,
            AbstractValue::XML_STRING
        );

        $this->assertXmlRpcType('string', $val);
        $this->assertEquals('string', $val->getType());
        $this->assertSame($native, $val->getValue());
        $this->assertEquals($this->wrapXml($xml), $val->saveXml());
    }

    /**
     * @dataProvider \LaminasTest\XmlRpc\AbstractTestProvider::provideGenerators
     */
    public function testMarshalStringFromDefault(Generator $generator)
    {
        AbstractValue::setGenerator($generator);
        $native = 'foo<br/>bar';
        $xml    = "<string>foo&lt;br/&gt;bar</string>";
        $val    = AbstractValue::getXmlRpcValue(
            $xml,
            AbstractValue::XML_STRING
        );

        $this->assertXmlRpcType('string', $val);
        $this->assertEquals('string', $val->getType());
        $this->assertSame($native, $val->getValue());
        $this->assertEquals($this->wrapXml($xml), $val->saveXml());
    }

    public function testFactoryAutodetectsNil(): void
    {
        $val = AbstractValue::getXmlRpcValue(null);
        $this->assertXmlRpcType('nil', $val);
    }

    public function testMarshalNilFromNative(): void
    {
        $native = null;
        $types  = [
            AbstractValue::XMLRPC_TYPE_NIL,
            AbstractValue::XMLRPC_TYPE_APACHENIL,
        ];
        foreach ($types as $type) {
            $value = AbstractValue::getXmlRpcValue($native, $type);

            $this->assertXmlRpcType('nil', $value);
            $this->assertSame($native, $value->getValue());
        }
    }

    /**
     * @dataProvider \LaminasTest\XmlRpc\AbstractTestProvider::provideGenerators
     */
    public function testMarshalNilFromXmlRpc(Generator $generator)
    {
        AbstractValue::setGenerator($generator);
        $xmls = [
            '<value><nil/></value>',
            '<value><ex:nil xmlns:ex="http://ws.apache.org/xmlrpc/namespaces/extensions"/></value>',
        ];

        foreach ($xmls as $xml) {
            $val = AbstractValue::getXmlRpcValue(
                $xml,
                AbstractValue::XML_STRING
            );
            $this->assertXmlRpcType('nil', $val);
            $this->assertEquals('nil', $val->getType());
            $this->assertSame(null, $val->getValue());
            $this->assertEquals($this->wrapXml($xml), $val->saveXml());
        }
    }

    public function testFactoryAutodetectsArray(): void
    {
        $val = AbstractValue::getXmlRpcValue([0, 'foo']);
        $this->assertXmlRpcType('array', $val);
    }

    public function testMarshalArrayFromNative(): void
    {
        $native = [0, 1];
        $val    = AbstractValue::getXmlRpcValue(
            $native,
            AbstractValue::XMLRPC_TYPE_ARRAY
        );

        $this->assertXmlRpcType('array', $val);
        $this->assertSame($native, $val->getValue());
    }

    /**
     * @dataProvider \LaminasTest\XmlRpc\AbstractTestProvider::provideGenerators
     */
    public function testMarshalArrayFromXmlRpc(Generator $generator)
    {
        AbstractValue::setGenerator($generator);
        $native = [0, 1];
        $xml    = '<value><array><data><value><int>0</int></value>'
             . '<value><int>1</int></value></data></array></value>';

        $val = AbstractValue::getXmlRpcValue(
            $xml,
            AbstractValue::XML_STRING
        );

        $this->assertXmlRpcType('array', $val);
        $this->assertEquals('array', $val->getType());
        $this->assertSame($native, $val->getValue());
        $this->assertEquals($this->wrapXml($xml), $val->saveXml());
    }

    /**
     * @dataProvider \LaminasTest\XmlRpc\AbstractTestProvider::provideGenerators
     */
    public function testEmptyXmlRpcArrayResultsInEmptyArray(Generator $generator)
    {
        AbstractValue::setGenerator($generator);
        $native = [];
        $xml    = '<value><array><data/></array></value>';

        $val = AbstractValue::getXmlRpcValue(
            $xml,
            AbstractValue::XML_STRING
        );

        $this->assertXmlRpcType('array', $val);
        $this->assertEquals('array', $val->getType());
        $this->assertSame($native, $val->getValue());

        $value = AbstractValue::getXmlRpcValue($xml, AbstractValue::XML_STRING);
        $this->assertXmlRpcType('array', $value);
        $this->assertEquals('array', $value->getType());
        $this->assertSame($native, $value->getValue());
    }

    /**
     * @dataProvider \LaminasTest\XmlRpc\AbstractTestProvider::provideGenerators
     */
    public function testArrayMustContainDataElement(Generator $generator)
    {
        AbstractValue::setGenerator($generator);
        $native = [];
        $xml    = '<value><array/></value>';

        $this->expectException(ValueException::class);
        $this->expectExceptionMessage(
            'Invalid XML for XML-RPC native array type: ARRAY tag must contain DATA tag'
        );
        $val = AbstractValue::getXmlRpcValue($xml, AbstractValue::XML_STRING);
    }

    public function testFactoryAutodetectsStruct(): void
    {
        $val = AbstractValue::getXmlRpcValue(['foo' => 0]);
        $this->assertXmlRpcType('struct', $val);
    }

    public function testFactoryAutodetectsStructFromObject(): void
    {
        $val = AbstractValue::getXmlRpcValue((object) ['foo' => 0]);
        $this->assertXmlRpcType('struct', $val);
    }

    public function testMarshalStructFromNative(): void
    {
        $native = ['foo' => 0];
        $val    = AbstractValue::getXmlRpcValue(
            $native,
            AbstractValue::XMLRPC_TYPE_STRUCT
        );

        $this->assertXmlRpcType('struct', $val);
        $this->assertSame($native, $val->getValue());
    }

    /**
     * @dataProvider \LaminasTest\XmlRpc\AbstractTestProvider::provideGenerators
     */
    public function testMarshalStructFromXmlRpc(Generator $generator)
    {
        AbstractValue::setGenerator($generator);
        $native = ['foo' => 0, 'bar' => 'foo<>bar'];
        $xml    = '<value><struct><member><name>foo</name><value><int>0</int>'
             . '</value></member><member><name>bar</name><value><string>'
             . 'foo&lt;&gt;bar</string></value></member></struct></value>';

        $val = AbstractValue::getXmlRpcValue(
            $xml,
            AbstractValue::XML_STRING
        );

        $this->assertXmlRpcType('struct', $val);
        $this->assertEquals('struct', $val->getType());
        $this->assertSame($native, $val->getValue());
        $this->assertEquals($this->wrapXml($xml), $val->saveXml());
    }

    /**
     * @dataProvider \LaminasTest\XmlRpc\AbstractTestProvider::provideGenerators
     */
    public function testMarshallingNestedStructFromXmlRpc(Generator $generator)
    {
        AbstractValue::setGenerator($generator);
        $native = ['foo' => ['bar' => '<br/>']];
        $xml    = '<value><struct><member><name>foo</name><value><struct><member>'
             . '<name>bar</name><value><string>&lt;br/&gt;</string></value>'
             . '</member></struct></value></member></struct></value>';

        $val = AbstractValue::getXmlRpcValue($xml, AbstractValue::XML_STRING);

        $this->assertXmlRpcType('struct', $val);
        $this->assertEquals('struct', $val->getType());
        $this->assertSame($native, $val->getValue());
        $this->assertSame($this->wrapXml($xml), $val->saveXml());

        $val = AbstractValue::getXmlRpcValue($native);
        $this->assertSame(trim($xml), trim($val->saveXml()));
    }

    /**
     * @dataProvider \LaminasTest\XmlRpc\AbstractTestProvider::provideGenerators
     */
    public function testMarshallingStructWithMemberWithoutValue(Generator $generator)
    {
        AbstractValue::setGenerator($generator);
        $native = ['foo' => 0, 'bar' => 1];
        $xml    = '<value><struct>'
             . '<member><name>foo</name><value><int>0</int></value></member>'
             . '<member><name>foo</name><bar/></member>'
             . '<member><name>bar</name><value><int>1</int></value></member>'
             . '</struct></value>';

        $val = AbstractValue::getXmlRpcValue(
            $xml,
            AbstractValue::XML_STRING
        );

        $this->assertXmlRpcType('struct', $val);
        $this->assertEquals('struct', $val->getType());
        $this->assertSame($native, $val->getValue());
        $this->assertEquals($this->wrapXml($xml), $val->saveXml());
    }

    /**
     * @dataProvider \LaminasTest\XmlRpc\AbstractTestProvider::provideGenerators
     */
    public function testMarshallingStructWithMemberWithoutName(Generator $generator)
    {
        AbstractValue::setGenerator($generator);
        $native = ['foo' => 0, 'bar' => 1];
        $xml    = '<value><struct>'
             . '<member><name>foo</name><value><int>0</int></value></member>'
             . '<member><value><string>foo</string></value></member>'
             . '<member><name>bar</name><value><int>1</int></value></member>'
             . '</struct></value>';

        $val = AbstractValue::getXmlRpcValue(
            $xml,
            AbstractValue::XML_STRING
        );

        $this->assertXmlRpcType('struct', $val);
        $this->assertEquals('struct', $val->getType());
        $this->assertSame($native, $val->getValue());
        $this->assertEquals($this->wrapXml($xml), $val->saveXml());
    }

    /**
     * @group Laminas-7639
     * @dataProvider \LaminasTest\XmlRpc\AbstractTestProvider::provideGenerators
     */
    public function testMarshalStructFromXmlRpcWithEntities(Generator $generator)
    {
        AbstractValue::setGenerator($generator);
        $native = ['&nbsp;' => 0];
        $xml    = '<value><struct><member><name>&amp;nbsp;</name><value><int>0</int>'
             . '</value></member></struct></value>';
        $val    = AbstractValue::getXmlRpcValue($xml, AbstractValue::XML_STRING);
        $this->assertXmlRpcType('struct', $val);
        $this->assertSame($native, $val->getValue());
        $this->assertSame($this->wrapXml($xml), $val->saveXml());
    }

    /**
     * @group Laminas-3947
     * @dataProvider \LaminasTest\XmlRpc\AbstractTestProvider::provideGenerators
     */
    public function testMarshallingStructsWithEmptyValueFromXmlRpcShouldRetainKeys(Generator $generator)
    {
        AbstractValue::setGenerator($generator);
        $native = ['foo' => ''];
        $xml    = '<value><struct><member><name>foo</name>'
             . '<value><string/></value></member></struct></value>';

        $val = AbstractValue::getXmlRpcValue(
            $xml,
            AbstractValue::XML_STRING
        );

        $this->assertXmlRpcType('struct', $val);
        $this->assertEquals('struct', $val->getType());
        $this->assertSame($native, $val->getValue());
        $this->assertEquals($this->wrapXml($xml), $val->saveXml());
    }

    /**
     * @dataProvider \LaminasTest\XmlRpc\AbstractTestProvider::provideGenerators
     */
    public function testMarshallingStructWithMultibyteValueFromXmlRpcRetainsMultibyteValue(Generator $generator)
    {
        AbstractValue::setGenerator($generator);
        $native  = ['foo' => 'ß'];
        $xmlDecl = '<?xml version="1.0" encoding="UTF-8"?>';
        $xml     = '<value><struct><member><name>foo</name><value><string>ß</string></value></member></struct></value>';

        $val = AbstractValue::getXmlRpcValue(
            $xmlDecl . $xml,
            AbstractValue::XML_STRING
        );

        $this->assertXmlRpcType('struct', $val);
        $this->assertEquals('struct', $val->getType());
        $this->assertSame($native, $val->getValue());
        $this->assertEquals($this->wrapXml($xml), $val->saveXml());

        $val = AbstractValue::getXmlRpcValue($native, AbstractValue::XMLRPC_TYPE_STRUCT);
        $this->assertSame($native, $val->getValue());
        $this->assertSame(trim($xml), trim($val->saveXml()));
    }

    public function testMarshalDateTimeFromNativeString(): void
    {
        $native = '1997-07-16T19:20+01:00';
        $val    = AbstractValue::getXmlRpcValue(
            $native,
            AbstractValue::XMLRPC_TYPE_DATETIME
        );

        $this->assertXmlRpcType('dateTime', $val);

        $expected = new DateTime($native);
        $this->assertSame($expected->format($this->xmlRpcDateFormat), $val->getValue());
    }

    public function testMarshalDateTimeFromNativeStringProducesIsoOutput(): void
    {
        $native = '1997-07-16T19:20+01:00';
        $val    = AbstractValue::getXmlRpcValue(
            $native,
            AbstractValue::XMLRPC_TYPE_DATETIME
        );

        $this->assertXmlRpcType('dateTime', $val);

        $expected = new DateTime($native);
        $received = $val->getValue();
        $this->assertEquals($expected->format($this->xmlRpcDateFormat), $received);
    }

    public function testMarshalDateTimeFromInvalidString(): void
    {
        $this->expectException(ValueException::class);
        $this->expectExceptionMessage('The timezone could not be found in the database');
        AbstractValue::getXmlRpcValue('foobarbaz', AbstractValue::XMLRPC_TYPE_DATETIME);
    }

    public function testMarshalDateTimeFromNativeInteger(): void
    {
        $native = strtotime('1997-07-16T19:20+01:00');
        $val    = AbstractValue::getXmlRpcValue(
            $native,
            AbstractValue::XMLRPC_TYPE_DATETIME
        );

        $this->assertXmlRpcType('dateTime', $val);
        $this->assertSame($native, strtotime($val->getValue()));
    }

    /**
     * @group Laminas-11588
     */
    public function testMarshalDateTimeBeyondUnixEpochFromNativeStringPassedToConstructor(): void
    {
        $native   = '2040-01-01T00:00:00';
        $value    = new Value\DateTime($native);
        $expected = new DateTime($native);
        $this->assertSame($expected->format($this->xmlRpcDateFormat), $value->getValue());
    }

    /**
     * @dataProvider \LaminasTest\XmlRpc\AbstractTestProvider::provideGenerators
     */
    public function testMarshalDateTimeFromXmlRpc(Generator $generator)
    {
        AbstractValue::setGenerator($generator);
        $iso8601 = '1997-07-16T19:20+01:00';
        $xml     = "<value><dateTime.iso8601>$iso8601</dateTime.iso8601></value>";

        $val = AbstractValue::getXmlRpcValue(
            $xml,
            AbstractValue::XML_STRING
        );

        $this->assertXmlRpcType('dateTime', $val);
        $this->assertEquals('dateTime.iso8601', $val->getType());
        $expected = new DateTime($iso8601);
        $this->assertSame($expected->format($this->xmlRpcDateFormat), $val->getValue());
        $this->assertEquals($this->wrapXml($xml), $val->saveXml());
    }

    /**
     * @dataProvider \LaminasTest\XmlRpc\AbstractTestProvider::provideGenerators
     * @group Laminas-4249
     */
    public function testMarshalDateTimeFromFromDateTime(Generator $generator)
    {
        AbstractValue::setGenerator($generator);
        $dateString = '20390418T13:14:15';
        $date       = new DateTime($dateString);
        $dateString = '20390418T13:14:15';
        $xml        = "<value><dateTime.iso8601>$dateString</dateTime.iso8601></value>";

        $val = AbstractValue::getXmlRpcValue($date, AbstractValue::XMLRPC_TYPE_DATETIME);
        $this->assertXmlRpcType('dateTime', $val);
        $this->assertEquals('dateTime.iso8601', $val->getType());
        $this->assertSame($dateString, $val->getValue());
        $this->assertEquals(trim($xml), trim($val->saveXml()));
    }

    /**
     * @dataProvider \LaminasTest\XmlRpc\AbstractTestProvider::provideGenerators
     * @group Laminas-4249
     */
    public function testMarshalDateTimeFromDateTimeAndAutodetectingType(Generator $generator)
    {
        AbstractValue::setGenerator($generator);
        $dateString = '20390418T13:14:15';
        $date       = new DateTime($dateString);
        $xml        = "<value><dateTime.iso8601>$dateString</dateTime.iso8601></value>";

        $val = AbstractValue::getXmlRpcValue($date, AbstractValue::AUTO_DETECT_TYPE);
        $this->assertXmlRpcType('dateTime', $val);
        $this->assertEquals('dateTime.iso8601', $val->getType());
        $this->assertSame($dateString, $val->getValue());
        $this->assertEquals(trim($xml), trim($val->saveXml()));
    }

    /**
     * @group Laminas-10776
     */
    public function testGetValueDatetime(): void
    {
        $expectedValue = '20100101T00:00:00';
        $phpDatetime   = new DateTime('20100101T00:00:00');
        $phpDateNative = '20100101T00:00:00';

        $xmlRpcValueDateTime = new Value\DateTime($phpDatetime);
        $this->assertEquals($expectedValue, $xmlRpcValueDateTime->getValue());

        $xmlRpcValueDateTime = new Value\DateTime($phpDateNative);
        $this->assertEquals($expectedValue, $xmlRpcValueDateTime->getValue());
    }

    public function testMarshalBase64FromString()
    {
        $native = 'foo';
        $val    = AbstractValue::getXmlRpcValue(
            $native,
            AbstractValue::XMLRPC_TYPE_BASE64
        );

        $this->assertXmlRpcType('base64', $val);
        $this->assertSame($native, $val->getValue());
    }

    /**
     * @dataProvider \LaminasTest\XmlRpc\AbstractTestProvider::provideGenerators
     */
    public function testMarshalBase64FromXmlRpc(Generator $generator)
    {
        AbstractValue::setGenerator($generator);
        $native = 'foo';
        $xml    = '<value><base64>' . base64_encode($native) . '</base64></value>';

        $val = AbstractValue::getXmlRpcValue(
            $xml,
            AbstractValue::XML_STRING
        );

        $this->assertXmlRpcType('base64', $val);
        $this->assertEquals('base64', $val->getType());
        $this->assertSame($native, $val->getValue());
        $this->assertEquals($this->wrapXml($xml), $val->saveXml());
    }

    public function testXmlRpcValueBase64GeneratedXmlContainsBase64EncodedText()
    {
        $native = 'foo';
        $val    = AbstractValue::getXmlRpcValue(
            $native,
            AbstractValue::XMLRPC_TYPE_BASE64
        );

        $this->assertXmlRpcType('base64', $val);
        $xml     = $val->saveXml();
        $encoded = base64_encode($native);
        $this->assertStringContainsString($encoded, $xml);
    }

    /**
     * @group Laminas-3862
     */
    public function testMarshalSerializedObjectAsBase64()
    {
        $o = new TestAsset\SerializableTestClass();
        $o->setProperty('foobar');
        $serialized = serialize($o);
        $val        = AbstractValue::getXmlRpcValue(
            $serialized,
            AbstractValue::XMLRPC_TYPE_BASE64
        );

        $this->assertXmlRpcType('base64', $val);
        $o2 = unserialize($val->getValue());
        $this->assertSame('foobar', $o2->getProperty());
    }

    public function testChangingExceptionResetsGeneratorObject(): void
    {
        $generator = AbstractValue::getGenerator();
        AbstractValue::setEncoding('UTF-8');
        $this->assertNotSame($generator, AbstractValue::getGenerator());
        $this->assertEquals($generator, AbstractValue::getGenerator());

        $generator = AbstractValue::getGenerator();
        AbstractValue::setEncoding('ISO-8859-1');
        $this->assertNotSame($generator, AbstractValue::getGenerator());
        $this->assertNotEquals($generator, AbstractValue::getGenerator());
    }

    public function testFactoryThrowsWhenInvalidTypeSpecified(): void
    {
        $this->expectException(ValueException::class);
        $this->expectExceptionMessage('Given type is not a Laminas\XmlRpc\AbstractValue constant');
        /** @psalm-suppress InvalidArgument */
        AbstractValue::getXmlRpcValue('', 'bad type here');
    }

    public function testPassingXmlRpcObjectReturnsTheSameObject(): void
    {
        $xmlRpcValue = new Value\Text('foo');
        $this->assertSame($xmlRpcValue, AbstractValue::getXmlRpcValue($xmlRpcValue));
    }

    public function testGetXmlRpcTypeByValue(): void
    {
        $this->assertSame(
            AbstractValue::XMLRPC_TYPE_NIL,
            AbstractValue::getXmlRpcTypeByValue(new Value\Nil())
        );

        $this->assertEquals(
            AbstractValue::XMLRPC_TYPE_DATETIME,
            AbstractValue::getXmlRpcTypeByValue(new DateTime())
        );

        $this->assertEquals(
            AbstractValue::XMLRPC_TYPE_STRUCT,
            AbstractValue::getXmlRpcTypeByValue(['foo' => 'bar'])
        );

        $object      = new stdClass();
        $object->foo = 'bar';

        $this->assertEquals(
            AbstractValue::XMLRPC_TYPE_STRUCT,
            AbstractValue::getXmlRpcTypeByValue($object)
        );

        $this->assertEquals(
            AbstractValue::XMLRPC_TYPE_ARRAY,
            AbstractValue::getXmlRpcTypeByValue(new stdClass())
        );

        $this->assertEquals(
            AbstractValue::XMLRPC_TYPE_ARRAY,
            AbstractValue::getXmlRpcTypeByValue([1, 3, 3, 7])
        );

        $this->assertEquals(
            AbstractValue::XMLRPC_TYPE_INTEGER,
            AbstractValue::getXmlRpcTypeByValue(42)
        );

        $this->assertEquals(
            AbstractValue::XMLRPC_TYPE_DOUBLE,
            AbstractValue::getXmlRpcTypeByValue(13.37)
        );

        $this->assertEquals(
            AbstractValue::XMLRPC_TYPE_BOOLEAN,
            AbstractValue::getXmlRpcTypeByValue(true)
        );

        $this->assertEquals(
            AbstractValue::XMLRPC_TYPE_BOOLEAN,
            AbstractValue::getXmlRpcTypeByValue(false)
        );

        $this->assertEquals(
            AbstractValue::XMLRPC_TYPE_NIL,
            AbstractValue::getXmlRpcTypeByValue(null)
        );

        $this->assertEquals(
            AbstractValue::XMLRPC_TYPE_STRING,
            AbstractValue::getXmlRpcTypeByValue('Laminas')
        );
    }

    public function testGetXmlRpcTypeByValueThrowsExceptionOnInvalidValue(): void
    {
        $this->expectException(InvalidArgumentException::class);
        AbstractValue::getXmlRpcTypeByValue(fopen(__FILE__, 'r'));
    }

    /**
     * @param mixed $object
     */
    public function assertXmlRpcType(string $type, $object): void
    {
        switch ($type) {
            case 'array':
                self::assertInstanceOf(Value\ArrayValue::class, $object);
                break;
            case 'string':
                self::assertInstanceOf(Value\Text::class, $object);
                break;
            case 'boolean':
                self::assertInstanceOf(Value\Boolean::class, $object);
                break;
            case 'integer':
                self::assertInstanceOf(Value\Integer::class, $object);
                break;
            case 'double':
                self::assertInstanceOf(Value\Double::class, $object);
                break;
            case 'nil':
                self::assertInstanceOf(Value\Nil::class, $object);
                break;
            case 'struct':
                self::assertInstanceOf(Value\Struct::class, $object);
                break;
            case 'dateTime':
                self::assertInstanceOf(Value\DateTime::class, $object);
                break;
            case 'base64':
                self::assertInstanceOf(Value\Base64::class, $object);
                break;
            default:
                // nothing to do
                break;
        }
    }

    public function wrapXml(string $xml): string
    {
        return $xml . "\n";
    }
}<|MERGE_RESOLUTION|>--- conflicted
+++ resolved
@@ -43,11 +43,7 @@
         }
     }
 
-<<<<<<< HEAD
-    public function testMarshalTrueBooleanFromNative()
-=======
-    public function testMarshalBooleanFromNative(): void
->>>>>>> a7e1010d
+    public function testMarshalTrueBooleanFromNative(): void
     {
         $native = true;
         $val    = AbstractValue::getXmlRpcValue(
@@ -137,7 +133,6 @@
         $this->assertEquals($this->wrapXml($xml), $val->saveXml());
     }
 
-<<<<<<< HEAD
     /**
      * @dataProvider \LaminasTest\XmlRpc\AbstractTestProvider::provideGenerators
      */
@@ -174,10 +169,7 @@
         $this->assertEquals($this->wrapXml($xml), $val->saveXml());
     }
 
-    public function testFactoryAutodetectsInteger()
-=======
     public function testFactoryAutodetectsInteger(): void
->>>>>>> a7e1010d
     {
         $val = AbstractValue::getXmlRpcValue(1);
         $this->assertXmlRpcType('integer', $val);
