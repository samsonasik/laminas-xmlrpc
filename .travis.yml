--- conflicted
+++ resolved
@@ -24,13 +24,7 @@
     - php: 5.6
       env:
         - DEPS=locked
-<<<<<<< HEAD
-        - TEST_COVERAGE=true
         - LEGACY_DEPS="phpunit/phpunit zendframework/zend-code"
-=======
-        - DEPLOY_DOCS="$(if [[ $TRAVIS_BRANCH == 'master' && $TRAVIS_PULL_REQUEST == 'false' ]]; then echo -n 'true' ; else echo -n 'false' ; fi)"
-        - PATH="$HOME/.local/bin:$PATH"
->>>>>>> e02f7455
     - php: 5.6
       env:
         - DEPS=latest
