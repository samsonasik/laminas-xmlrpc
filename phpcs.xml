<?xml version="1.0"?>
<<<<<<< HEAD
<ruleset name="Zend Framework Coding Standard">
=======
<ruleset name="Zend Framework coding standard">
>>>>>>> ae66117f
    <rule ref="./vendor/zendframework/zend-coding-standard/ruleset.xml"/>

    <!-- Paths to check -->
    <file>src</file>
    <file>test</file>
</ruleset><|MERGE_RESOLUTION|>--- conflicted
+++ resolved
@@ -1,9 +1,5 @@
 <?xml version="1.0"?>
-<<<<<<< HEAD
 <ruleset name="Zend Framework Coding Standard">
-=======
-<ruleset name="Zend Framework coding standard">
->>>>>>> ae66117f
     <rule ref="./vendor/zendframework/zend-coding-standard/ruleset.xml"/>
 
     <!-- Paths to check -->
