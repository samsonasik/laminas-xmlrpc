# Zend\\XmlRpc\\Client

## Introduction

Zend Framework provides support for consuming remote *XML-RPC* services as a client in the
`Zend\XmlRpc\Client` package. Its major features include automatic type conversion between *PHP* and
*XML-RPC*, a server proxy object, and access to server introspection capabilities.

## Method Calls

The constructor of `Zend\XmlRpc\Client` receives the *URL* of the remote *XML-RPC* server endpoint
as its first parameter. The new instance returned may be used to call any number of remote methods
at that endpoint.

To call a remote method with the *XML-RPC* client, instantiate it and use the `call()` instance
method. The code sample below uses a demonstration *XML-RPC* server on the Zend Framework website.
You can use it for testing or exploring the `Zend\XmlRpc` components.

### XML-RPC Method Call

```php
$client = new Zend\XmlRpc\Client('http://framework.zend.com/xmlrpc');

echo $client->call('test.sayHello');

// hello
```

The *XML-RPC* value returned from the remote method call will be automatically unmarshaled and cast
to the equivalent *PHP* native type. In the example above, a *PHP* `String` is returned and is
immediately ready to be used.

The first parameter of the `call()` method receives the name of the remote method to call. If the
remote method requires any parameters, these can be sent by supplying a second, optional parameter
to `call()` with an `Array` of values to pass to the remote method:

### XML-RPC Method Call with Parameters

```php
$client = new Zend\XmlRpc\Client('http://framework.zend.com/xmlrpc');

$arg1 = 1.1;
$arg2 = 'foo';

$result = $client->call('test.sayHello', array($arg1, $arg2));

// $result is a native PHP type
```

If the remote method doesn't require parameters, this optional parameter may either be left out or
an empty `array()` passed to it. The array of parameters for the remote method can contain native
*PHP* types, `Zend\XmlRpc\Value` objects, or a mix of each.

The `call()` method will automatically convert the *XML-RPC* response and return its equivalent
*PHP* native type. A `Zend\XmlRpc\Response` object for the return value will also be available by
calling the `getLastResponse()` method after the call.

## Types and Conversions

Some remote method calls require parameters. These are given to the `call()` method of
`Zend\XmlRpc\Client` as an array in the second parameter. Each parameter may be given as either a
native *PHP* type which will be automatically converted, or as an object representing a specific
*XML-RPC* type (one of the `Zend\XmlRpc\Value` objects).

### PHP Native Types as Parameters

Parameters may be passed to `call()` as native *PHP* variables, meaning as a `String`, `Integer`,
`Float`, `Boolean`, `Array`, or an `Object`. In this case, each *PHP* native type will be
auto-detected and converted into one of the *XML-RPC* types according to this table:

<<<<<<< HEAD
> ### Note
=======
PHP Native Type                   | XML-RPC Type
--------------------------------- | ------------
`integer`                         | int
`Zend\Math\BigInteger\BigInteger` | i8
`double`                          | double
`boolean`                         | boolean
`string`                          | string
`null`                            | nil
`array`                           | array
`associative array`               | struct
`object`                          | array
`DateTime`                        | dateTime.iso8601
`DateTime`                        | dateTime.iso8601

> ## Note
>>>>>>> ea314dfa
#### What type do empty arrays get cast to?
Passing an empty array to an *XML-RPC* method is problematic, as it could represent either an array
or a struct. `Zend\XmlRpc\Client` detects such conditions and makes a request to the server's
`system.methodSignature` method to determine the appropriate *XML-RPC* type to cast to.
However, this in itself can lead to issues. First off, servers that do not support
`system.methodSignature` will log failed requests, and `Zend\XmlRpc\Client` will resort to casting
the value to an *XML-RPC* array type. Additionally, this means that any call with array arguments
will result in an additional call to the remote server.
To disable the lookup entirely, you can call the `setSkipSystemLookup()` method prior to making your
*XML-RPC* call:
```php
$client-setSkipSystemLookup(true);
$result = $client-call('foo.bar', array(array()));
```

### Zend\\XmlRpc\\Value Objects as Parameters

Parameters may also be created as `Zend\XmlRpc\Value` instances to specify an exact *XML-RPC* type.
The primary reasons for doing this are:

* When you want to make sure the correct parameter type is passed to the procedure (i.e. the
procedure requires an integer and you may get it from a database as a string)
* When the procedure requires `base64` or `dateTime.iso8601` type (which doesn't exists as a *PHP*
native type)
* When auto-conversion may fail (i.e. you want to pass an empty *XML-RPC* struct as a parameter.
Empty structs are represented as empty arrays in *PHP* but, if you give an empty array as a
parameter it will be auto-converted to an *XML-RPC* array since it's not an associative array)

There are two ways to create a `Zend\XmlRpc\Value` object: instantiate one of the
`Zend\XmlRpc\Value` subclasses directly, or use the static factory method
`Zend\XmlRpc\AbstractValue::getXmlRpcValue()`.

<<<<<<< HEAD
> ### Note
=======
XML-RPC Type     | `Zend\XmlRpc\AbstractValue` Constant               | `Zend\XmlRpc\Value` Object
---------------- | -------------------------------------------------- | --------------------------
int              | `Zend\XmlRpc\AbstractValue::XMLRPC_TYPE_INTEGER`   | `Zend\XmlRpc\Value\Integer`
i4               | `Zend\XmlRpc\AbstractValue::XMLRPC_TYPE_I4`        | `Zend\XmlRpc\Value\Integer`
i8               | `Zend\XmlRpc\AbstractValue::XMLRPC_TYPE_I8`        | `Zend\XmlRpc\Value\BigInteger`
ex:i8            | `Zend\XmlRpc\AbstractValue::XMLRPC_TYPE_APACHEI8`  | `Zend\XmlRpc\Value\BigInteger`
double           | `Zend\XmlRpc\AbstractValue::XMLRPC_TYPE_DOUBLE`    | `Zend\XmlRpc\ValueDouble`
boolean          | `Zend\XmlRpc\AbstractValue::XMLRPC_TYPE_BOOLEAN`   | `Zend\XmlRpc\Value\Boolean`
string           | `Zend\XmlRpc\AbstractValue::XMLRPC_TYPE_STRING`    | `Zend\XmlRpc\Value\Text`
nil              | `Zend\XmlRpc\AbstractValue::XMLRPC_TYPE_NIL`       | `Zend\XmlRpc\Value\Nil`
ex:nil           | `Zend\XmlRpc\AbstractValue::XMLRPC_TYPE_APACHENIL` | `Zend\XmlRpc\Value\Nil`
base64           | `Zend\XmlRpc\AbstractValue::XMLRPC_TYPE_BASE64`    | `Zend\XmlRpc\Value\Base64`
dateTime.iso8601 | `Zend\XmlRpc\AbstractValue::XMLRPC_TYPE_DATETIME`  | `Zend\XmlRpc\Value\DateTime`
array            | `Zend\XmlRpc\AbstractValue::XMLRPC_TYPE_ARRAY`     | `Zend\XmlRpc\Value\Array`
struct           | `Zend\XmlRpc\AbstractValue::XMLRPC_TYPE_STRUCT`    | `Zend\XmlRpc\Value\Struct`

> ## Note
>>>>>>> ea314dfa
#### Automatic Conversion
When building a new `Zend\XmlRpc\Value` object, its value is set by a *PHP* type. The *PHP* type
will be converted to the specified type using *PHP* casting. For example, if a string is given as a
value to the `Zend\XmlRpc\Value\Integer` object, it will be converted using `(int) $value`.

## Server Proxy Object

Another way to call remote methods with the *XML-RPC* client is to use the server proxy. This is a
*PHP* object that proxies a remote *XML-RPC* namespace, making it work as close to a native *PHP*
object as possible.

To instantiate a server proxy, call the `getProxy()` instance method of `Zend\XmlRpc\Client`. This
will return an instance of `Zend\XmlRpc\Client\ServerProxy`. Any method call on the server proxy
object will be forwarded to the remote, and parameters may be passed like any other *PHP* method.

### Proxy the Default Namespace

```php
$client = new Zend\XmlRpc\Client('http://framework.zend.com/xmlrpc');

$service = $client->getProxy();           // Proxy the default namespace

$hello = $service->test->sayHello(1, 2);  // test.Hello(1, 2) returns "hello"
```

The `getProxy()` method receives an optional argument specifying which namespace of the remote
server to proxy. If it does not receive a namespace, the default namespace will be proxied. In the
next example, the 'test' namespace will be proxied:

### Proxy Any Namespace

```php
$client = new Zend\XmlRpc\Client('http://framework.zend.com/xmlrpc');

$test  = $client->getProxy('test');     // Proxy the "test" namespace

$hello = $test->sayHello(1, 2);         // test.Hello(1,2) returns "hello"
```

If the remote server supports nested namespaces of any depth, these can also be used through the
server proxy. For example, if the server in the example above had a method `test.foo.bar()`, it
could be called as `$test->foo->bar()`.

## Error Handling

Two kinds of errors can occur during an *XML-RPC* method call: *HTTP* errors and *XML-RPC* faults.
The `Zend\XmlRpc\Client` recognizes each and provides the ability to detect and trap them
independently.

### HTTP Errors

If any *HTTP* error occurs, such as the remote *HTTP* server returns a **404 Not Found**, a
`Zend\XmlRpc\Client\Exception\HttpException` will be thrown.

#### Handling HTTP Errors

```php
$client = new Zend\XmlRpc\Client('http://foo/404');

try {

    $client->call('bar', array($arg1, $arg2));

} catch (Zend\XmlRpc\Client\Exception\HttpException $e) {

    // $e->getCode() returns 404
    // $e->getMessage() returns "Not Found"

}
```

Regardless of how the *XML-RPC* client is used, the `Zend\XmlRpc\Client\Exception\HttpException`
will be thrown whenever an *HTTP* error occurs.

### XML-RPC Faults

An *XML-RPC* fault is analogous to a *PHP* exception. It is a special type returned from an
*XML-RPC* method call that has both an error code and an error message. *XML-RPC* faults are handled
differently depending on the context of how the `Zend\XmlRpc\Client` is used.

When the `call()` method or the server proxy object is used, an *XML-RPC* fault will result in a
`Zend\XmlRpc\Client\Exception\FaultException` being thrown. The code and message of the exception
will map directly to their respective values in the original *XML-RPC* fault response.

#### Handling XML-RPC Faults

```php
$client = new Zend\XmlRpc\Client('http://framework.zend.com/xmlrpc');

try {

    $client->call('badMethod');

} catch (Zend\XmlRpc\Client\Exception\FaultException $e) {

    // $e->getCode() returns 1
    // $e->getMessage() returns "Unknown method"

}
```

When the `call()` method is used to make the request, the
`Zend\XmlRpc\Client\Exception\FaultException` will be thrown on fault. A `Zend\XmlRpc\Response`
object containing the fault will also be available by calling `getLastResponse()`.

When the `doRequest()` method is used to make the request, it will not throw the exception. Instead,
it will return a `Zend\XmlRpc\Response` object returned will containing the fault. This can be
checked with `isFault()` instance method of `Zend\XmlRpc\Response`.

## Server Introspection

Some *XML-RPC* servers support the de facto introspection methods under the *XML-RPC* **system.**
namespace. `Zend\XmlRpc\Client` provides special support for servers with these capabilities.

A `Zend\XmlRpc\Client\ServerIntrospection` instance may be retrieved by calling the
`getIntrospector()` method of `Zend\XmlRpc\Client`. It can then be used to perform introspection
operations on the server.

```php
$client = new Zend\XmlRpc\Client('http://example.com/xmlrpcserver.php');
$introspector = $client->getIntrospector();
foreach ($introspector->listMethods() as $method) {
    echo "Method: " . $method . "\n";
}
```

The following methods are available for introspection:

* `getSignatureForEachMethod`: Returns the signature for each method on the server
* `getSignatureForEachMethodByMulticall($methods=null)`: Attempt to get the method signatures in one
request via system.multicall(). Optionally pass an array of method names.
* `getSignatureForEachMethodByLooping($methods=null)`: Get the method signatures for every method by
successively calling system.methodSignature. Optionally pass an array of method names
* `getMethodSignature($method)`: Get the method's signature for $method
* `listMethods`: List all methods on the server

## From Request to Response

Under the hood, the `call()` instance method of `Zend\XmlRpc\Client` builds a request object
(`Zend\XmlRpc\Request`) and sends it to another method, `doRequest()`, that returns a response
object (`Zend\XmlRpc\Response`).

The `doRequest()` method is also available for use directly:

### Processing Request to Response

```php
$client = new Zend\XmlRpc\Client('http://framework.zend.com/xmlrpc');

$request = new Zend\XmlRpc\Request();
$request->setMethod('test.sayHello');
$request->setParams(array('foo', 'bar'));

$client->doRequest($request);

// $client->getLastRequest() returns instanceof Zend\XmlRpc\Request
// $client->getLastResponse() returns instanceof Zend\XmlRpc\Response
```

Whenever an *XML-RPC* method call is made by the client through any means, either the `call()`
method, `doRequest()` method, or server proxy, the last request object and its resultant response
object will always be available through the methods `getLastRequest()` and `getLastResponse()`
respectively.

## HTTP Client and Testing

In all of the prior examples, an *HTTP* client was never specified. When this is the case, a new
instance of `Zend\Http\Client` will be created with its default options and used by
`Zend\XmlRpc\Client` automatically.

The *HTTP* client can be retrieved at any time with the `getHttpClient()` method. For most cases,
the default *HTTP* client will be sufficient. However, the `setHttpClient()` method allows for a
different *HTTP* client instance to be injected.

The `setHttpClient()` is particularly useful for unit testing. When combined with the
`Zend\Http\Client\Adapter\Test`, remote services can be mocked out for testing. See the unit tests
for `Zend\XmlRpc\Client` for examples of how to do this.<|MERGE_RESOLUTION|>--- conflicted
+++ resolved
@@ -68,9 +68,6 @@
 `Float`, `Boolean`, `Array`, or an `Object`. In this case, each *PHP* native type will be
 auto-detected and converted into one of the *XML-RPC* types according to this table:
 
-<<<<<<< HEAD
-> ### Note
-=======
 PHP Native Type                   | XML-RPC Type
 --------------------------------- | ------------
 `integer`                         | int
@@ -85,22 +82,26 @@
 `DateTime`                        | dateTime.iso8601
 `DateTime`                        | dateTime.iso8601
 
-> ## Note
->>>>>>> ea314dfa
-#### What type do empty arrays get cast to?
-Passing an empty array to an *XML-RPC* method is problematic, as it could represent either an array
-or a struct. `Zend\XmlRpc\Client` detects such conditions and makes a request to the server's
-`system.methodSignature` method to determine the appropriate *XML-RPC* type to cast to.
-However, this in itself can lead to issues. First off, servers that do not support
-`system.methodSignature` will log failed requests, and `Zend\XmlRpc\Client` will resort to casting
-the value to an *XML-RPC* array type. Additionally, this means that any call with array arguments
-will result in an additional call to the remote server.
-To disable the lookup entirely, you can call the `setSkipSystemLookup()` method prior to making your
-*XML-RPC* call:
-```php
-$client-setSkipSystemLookup(true);
-$result = $client-call('foo.bar', array(array()));
-```
+> #### What type do empty arrays get cast to?
+>
+> Passing an empty array to an XML-RPC method is problematic, as it could
+> represent either an array or a struct. `Zend\XmlRpc\Client` detects such
+> conditions and makes a request to the server's `system.methodSignature` method
+> to determine the appropriate XML-RPC type to cast to.
+>
+> However, this in itself can lead to issues. First off, servers that do not
+> support `system.methodSignature` will log failed requests, and
+> `Zend\XmlRpc\Client` will resort to casting the value to an XML-RPC array
+> type. Additionally, this means that any call with array arguments will result
+> in an additional call to the remote server.
+>
+> To disable the lookup entirely, you can call the `setSkipSystemLookup()`
+> method prior to making your XML-RPC call:
+>
+> ```php
+> $client-setSkipSystemLookup(true);
+> $result = $client-call('foo.bar', array(array()));
+> ```
 
 ### Zend\\XmlRpc\\Value Objects as Parameters
 
@@ -119,9 +120,6 @@
 `Zend\XmlRpc\Value` subclasses directly, or use the static factory method
 `Zend\XmlRpc\AbstractValue::getXmlRpcValue()`.
 
-<<<<<<< HEAD
-> ### Note
-=======
 XML-RPC Type     | `Zend\XmlRpc\AbstractValue` Constant               | `Zend\XmlRpc\Value` Object
 ---------------- | -------------------------------------------------- | --------------------------
 int              | `Zend\XmlRpc\AbstractValue::XMLRPC_TYPE_INTEGER`   | `Zend\XmlRpc\Value\Integer`
@@ -138,12 +136,12 @@
 array            | `Zend\XmlRpc\AbstractValue::XMLRPC_TYPE_ARRAY`     | `Zend\XmlRpc\Value\Array`
 struct           | `Zend\XmlRpc\AbstractValue::XMLRPC_TYPE_STRUCT`    | `Zend\XmlRpc\Value\Struct`
 
-> ## Note
->>>>>>> ea314dfa
-#### Automatic Conversion
-When building a new `Zend\XmlRpc\Value` object, its value is set by a *PHP* type. The *PHP* type
-will be converted to the specified type using *PHP* casting. For example, if a string is given as a
-value to the `Zend\XmlRpc\Value\Integer` object, it will be converted using `(int) $value`.
+> #### Automatic Conversion
+>
+> When building a new `Zend\XmlRpc\Value` object, its value is set by a PHP
+> type. The PHP type will be converted to the specified type using PHP casting.
+> For example, if a string is given as a value to the
+> `Zend\XmlRpc\Value\Integer` object, it will be converted using `(int) $value`.
 
 ## Server Proxy Object
 
