# Changelog

All notable changes to this project will be documented in this file, in reverse chronological order by release.

<<<<<<< HEAD
## 2.7.0 - TBD
=======
## 2.6.3 - TBD
>>>>>>> cd55f33d

### Added

- Nothing.

<<<<<<< HEAD
=======
### Changed

- Nothing.

>>>>>>> cd55f33d
### Deprecated

- Nothing.

### Removed

- Nothing.

### Fixed

- Nothing.

## 2.6.2 - 2018-01-25

### Added

- [#29](https://github.com/zendframework/zend-xmlrpc/pull/29) adds support for
  PHP 7.2, by replacing deprecated `list`/`each` syntax with a functional
  equivalent.

### Deprecated

- Nothing.

### Removed

- Nothing.

### Fixed

- Nothing.

## 2.6.1 - 2017-08-11

### Added

- Nothing.

### Deprecated

- Nothing.

### Removed

- Nothing.

### Fixed

- [#27](https://github.com/zendframework/zend-xmlrpc/pull/19) fixed a memory leak
  caused by repetitive addition of `Accept` and `Content-Type` headers on subsequent
  HTTP requests produced by the `Zend\XmlRpc\Client`.

## 2.6.0 - 2016-06-21

### Added

- [#19](https://github.com/zendframework/zend-xmlrpc/pull/19) adds support for
  zend-math v3.

### Deprecated

- Nothing.

### Removed

- Nothing.

### Fixed

- Nothing.

## 2.5.2 - 2016-04-21

### Added

- [#11](https://github.com/zendframework/zend-xmlrpc/pull/11),
  [#12](https://github.com/zendframework/zend-xmlrpc/pull/12),
  [#13](https://github.com/zendframework/zend-xmlrpc/pull/13),
  [#14](https://github.com/zendframework/zend-xmlrpc/pull/14),
  [#15](https://github.com/zendframework/zend-xmlrpc/pull/15), and
  [#16](https://github.com/zendframework/zend-xmlrpc/pull/16)
  added and prepared the documentation for publication at
  https://zendframework.github.io/zend-xmlrpc/

### Deprecated

- Nothing.

### Removed

- Nothing.

### Fixed

- [#17](https://github.com/zendframework/zend-xmlrpc/pull/17) updates
  dependencies to allow zend-stdlib v3 releases.<|MERGE_RESOLUTION|>--- conflicted
+++ resolved
@@ -2,23 +2,38 @@
 
 All notable changes to this project will be documented in this file, in reverse chronological order by release.
 
-<<<<<<< HEAD
 ## 2.7.0 - TBD
-=======
-## 2.6.3 - TBD
->>>>>>> cd55f33d
 
 ### Added
 
 - Nothing.
 
-<<<<<<< HEAD
-=======
 ### Changed
 
 - Nothing.
 
->>>>>>> cd55f33d
+### Deprecated
+
+- Nothing.
+
+### Removed
+
+- Nothing.
+
+### Fixed
+
+- Nothing.
+
+## 2.6.3 - TBD
+
+### Added
+
+- Nothing.
+
+### Changed
+
+- Nothing.
+
 ### Deprecated
 
 - Nothing.
