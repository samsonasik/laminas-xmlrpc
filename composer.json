--- conflicted
+++ resolved
@@ -17,12 +17,9 @@
     },
     "config": {
         "sort-packages": true,
-<<<<<<< HEAD
-=======
         "platform": {
             "php": "7.4.99"
         },
->>>>>>> a7e1010d
         "allow-plugins": {
             "dealerdirect/phpcodesniffer-composer-installer": true
         }
